--- conflicted
+++ resolved
@@ -8,10 +8,6 @@
 crate-type = ["lib", "staticlib"]
 
 [features]
-<<<<<<< HEAD
-default = ["cpp"]
-cpp = [] # defines that the lib will be used from C++
-=======
 default = ["f3dex2"]
 
 # Graphics Features
@@ -22,30 +18,23 @@
 gbifloats = []
 
 # Additional Features
->>>>>>> 33c59a14
 speech = ["dep:tts"]
 network = ["dep:tokio"]
 
 [dependencies]
-<<<<<<< HEAD
-byteorder = "1.4.3"
-cpal = "0.15.0"
-gilrs = "0.10.1"
-lazy_static = "1.4.0"
-=======
 anyhow = "1.0.70"
 approx = "0.5.1"
 arie = "0.1.0"
 env_logger = "0.10.0"
 farbe = "0.2.0"
+gilrs = { version = "0.10.2", features = ["serde", "serde-serialize", "xinput"] }
 glam = { git = "https://github.com/bitshifter/glam-rs.git", branch = "neon", features = ["approx"] }
 imgui = { version = "0.10.0", features = ["docking"] }
 imgui-wgpu = "0.22.0"
->>>>>>> 33c59a14
 libc = "0.2.139"
 log = "0.4.17"
 pollster = "0.3.0"
 sdl2 = { git = "https://github.com/Rust-SDL2/rust-sdl2", revion = "31e830e", features = ["raw-window-handle"] }
 tokio = { version = "1.26.0", features = ["full"], optional = true }
 tts = { version = "0.25.0", optional = true }
-wgpu = "0.15.1"
+wgpu = "0.15.1"