pub mod audio;
<<<<<<< HEAD
pub mod gui;
#[cfg(feature = "cpp")]
mod macros;
=======
>>>>>>> b83a1f11
#[cfg(feature = "network")]
pub mod network;
#[cfg(feature = "speech")]
pub mod speech;

// MARK: - C API

#[cfg(feature = "cpp")]
#[no_mangle]
pub extern "C" fn HLXSpeechFeatureEnabled() -> bool {
    #[cfg(feature = "speech")]
    return true;
    #[cfg(not(feature = "speech"))]
    return false;
}

#[cfg(feature = "cpp")]
#[no_mangle]
pub extern "C" fn HLXNetworkFeatureEnabled() -> bool {
    #[cfg(feature = "network")]
    return true;
    #[cfg(not(feature = "network"))]
    return false;
}<|MERGE_RESOLUTION|>--- conflicted
+++ resolved
@@ -1,10 +1,5 @@
 pub mod audio;
-<<<<<<< HEAD
 pub mod gui;
-#[cfg(feature = "cpp")]
-mod macros;
-=======
->>>>>>> b83a1f11
 #[cfg(feature = "network")]
 pub mod network;
 #[cfg(feature = "speech")]
