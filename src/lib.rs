--- conflicted
+++ resolved
@@ -1,13 +1,9 @@
-<<<<<<< HEAD
-pub mod audio;
-pub mod controller;
-=======
 pub use arie;
 use env_logger::Builder;
 mod extensions;
 mod fast3d;
 pub mod gui;
->>>>>>> 33c59a14
+pub mod controller;
 #[cfg(feature = "network")]
 pub mod network;
 #[cfg(feature = "speech")]
