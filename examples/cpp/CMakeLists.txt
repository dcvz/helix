cmake_minimum_required(VERSION 3.16)

include(cmake/prelude.cmake)

project(
    cpp
    VERSION 0.1.0
    DESCRIPTION "Short description"
    HOMEPAGE_URL "https://example.com/"
    LANGUAGES CXX
)

if(APPLE)
    enable_language(OBJCXX)
endif()

include(cmake/project-is-top-level.cmake)
include(cmake/variables.cmake)

# ---- Import Helix ----

include(FetchContent)

FetchContent_Declare(
    Corrosion
    GIT_REPOSITORY https://github.com/dcvz/corrosion.git
    GIT_TAG helix # Optionally specify a commit hash, version tag or branch here
)
FetchContent_MakeAvailable(Corrosion)

corrosion_import_crate(MANIFEST_PATH ../../Cargo.toml FEATURES cpp speech network)

# ---- Declare executable ----

add_executable(cpp_exe source/main.cpp)
add_executable(cpp::exe ALIAS cpp_exe)

set_property(TARGET cpp_exe PROPERTY OUTPUT_NAME cpp)

target_compile_features(cpp_exe PRIVATE cxx_std_17)

target_link_libraries(cpp_exe PRIVATE helix)
target_include_directories(cpp_exe PRIVATE ../../include)

<<<<<<< HEAD
if(APPLE)
    target_link_libraries(cpp_exe PRIVATE "-framework Foundation")
    target_link_libraries(cpp_exe PRIVATE "-framework AVFoundation")
    target_link_libraries(cpp_exe PRIVATE "-framework CoreFoundation")
    target_link_libraries(cpp_exe PRIVATE "-framework CoreAudio")
    target_link_libraries(cpp_exe PRIVATE "-framework AudioToolbox")
    target_link_libraries(cpp_exe PRIVATE "-framework CoreGraphics")
    target_link_libraries(cpp_exe PRIVATE "-framework AppKit")
    target_link_libraries(cpp_exe PRIVATE "-framework Metal")
    target_link_libraries(cpp_exe PRIVATE "-framework CoreVideo")
    target_link_libraries(cpp_exe PRIVATE "-framework OpenGL")
    target_link_libraries(cpp_exe PRIVATE "-framework QuartzCore")
endif()

if(WIN32)
    target_link_libraries(cpp_exe PRIVATE ntdll imm32 winmm d3d11 dxgi d3dcompiler uxtheme dwmapi)
endif()

if(UNIX AND NOT APPLE)
    target_link_libraries(cpp_exe PRIVATE X11 fontconfig freetype asound)
endif()

=======
>>>>>>> a01a989e
# ---- Install rules ----

if(NOT CMAKE_SKIP_INSTALL_RULES)
  include(cmake/install-rules.cmake)
endif()<|MERGE_RESOLUTION|>--- conflicted
+++ resolved
@@ -24,7 +24,7 @@
 FetchContent_Declare(
     Corrosion
     GIT_REPOSITORY https://github.com/dcvz/corrosion.git
-    GIT_TAG helix # Optionally specify a commit hash, version tag or branch here
+    GIT_TAG 2f95e098a727ebdb04180882ce2f0b601b72d72a # Optionally specify a commit hash, version tag or branch here
 )
 FetchContent_MakeAvailable(Corrosion)
 
@@ -42,31 +42,6 @@
 target_link_libraries(cpp_exe PRIVATE helix)
 target_include_directories(cpp_exe PRIVATE ../../include)
 
-<<<<<<< HEAD
-if(APPLE)
-    target_link_libraries(cpp_exe PRIVATE "-framework Foundation")
-    target_link_libraries(cpp_exe PRIVATE "-framework AVFoundation")
-    target_link_libraries(cpp_exe PRIVATE "-framework CoreFoundation")
-    target_link_libraries(cpp_exe PRIVATE "-framework CoreAudio")
-    target_link_libraries(cpp_exe PRIVATE "-framework AudioToolbox")
-    target_link_libraries(cpp_exe PRIVATE "-framework CoreGraphics")
-    target_link_libraries(cpp_exe PRIVATE "-framework AppKit")
-    target_link_libraries(cpp_exe PRIVATE "-framework Metal")
-    target_link_libraries(cpp_exe PRIVATE "-framework CoreVideo")
-    target_link_libraries(cpp_exe PRIVATE "-framework OpenGL")
-    target_link_libraries(cpp_exe PRIVATE "-framework QuartzCore")
-endif()
-
-if(WIN32)
-    target_link_libraries(cpp_exe PRIVATE ntdll imm32 winmm d3d11 dxgi d3dcompiler uxtheme dwmapi)
-endif()
-
-if(UNIX AND NOT APPLE)
-    target_link_libraries(cpp_exe PRIVATE X11 fontconfig freetype asound)
-endif()
-
-=======
->>>>>>> a01a989e
 # ---- Install rules ----
 
 if(NOT CMAKE_SKIP_INSTALL_RULES)
