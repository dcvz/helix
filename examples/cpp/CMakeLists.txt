cmake_minimum_required(VERSION 3.16)

include(cmake/prelude.cmake)

project(
    cpp
    VERSION 0.1.0
    DESCRIPTION "Short description"
    HOMEPAGE_URL "https://example.com/"
    LANGUAGES CXX
)

if(APPLE)
    enable_language(OBJCXX)
endif()

include(cmake/project-is-top-level.cmake)
include(cmake/variables.cmake)

# ---- Import Helix ----

include(FetchContent)

FetchContent_Declare(
    Corrosion
    GIT_REPOSITORY https://github.com/corrosion-rs/corrosion.git
    GIT_TAG v0.3 # Optionally specify a commit hash, version tag or branch here
)
FetchContent_MakeAvailable(Corrosion)

corrosion_import_crate(MANIFEST_PATH ../../Cargo.toml FEATURES speech network)

# ---- Declare executable ----

add_executable(cpp_exe source/main.cpp)
add_executable(cpp::exe ALIAS cpp_exe)

set_property(TARGET cpp_exe PROPERTY OUTPUT_NAME cpp)

target_compile_features(cpp_exe PRIVATE cxx_std_17)

target_link_libraries(cpp_exe PRIVATE helix)
target_include_directories(cpp_exe PRIVATE ../../include)

if(APPLE)
<<<<<<< HEAD
    target_link_libraries(cpp_exe PRIVATE "-framework Foundation")
    target_link_libraries(cpp_exe PRIVATE "-framework AVFoundation")
    target_link_libraries(cpp_exe PRIVATE "-framework CoreFoundation")
    target_link_libraries(cpp_exe PRIVATE "-framework CoreAudio")
    target_link_libraries(cpp_exe PRIVATE "-framework AudioToolbox")
    target_link_libraries(cpp_exe PRIVATE "-framework IOKit")
=======
    find_package(SDL2 REQUIRED)
    target_link_libraries(helix INTERFACE SDL2::SDL2)
    target_link_libraries(helix INTERFACE "-framework Foundation")
    target_link_libraries(helix INTERFACE "-framework CoreFoundation -framework AVFoundation -framework CoreAudio -framework AudioToolbox")
    target_link_libraries(helix INTERFACE "-framework Metal -framework QuartzCore")
elseif(WIN32)
    find_package(SDL2 CONFIG REQUIRED)
    target_link_libraries(helix INTERFACE ntdll)
    target_link_libraries(helix INTERFACE
        $<TARGET_NAME_IF_EXISTS:SDL2::SDL2main>
        $<IF:$<TARGET_EXISTS:SDL2::SDL2>,SDL2::SDL2,SDL2::SDL2-static>
    )
else()
    find_package(SDL2 REQUIRED)
    target_link_libraries(helix INTERFACE SDL2::SDL2)
    target_link_libraries(helix INTERFACE asound speechd)
>>>>>>> 33c59a14
endif()


# ---- Install rules ----

if(NOT CMAKE_SKIP_INSTALL_RULES)
  include(cmake/install-rules.cmake)
endif()<|MERGE_RESOLUTION|>--- conflicted
+++ resolved
@@ -43,14 +43,6 @@
 target_include_directories(cpp_exe PRIVATE ../../include)
 
 if(APPLE)
-<<<<<<< HEAD
-    target_link_libraries(cpp_exe PRIVATE "-framework Foundation")
-    target_link_libraries(cpp_exe PRIVATE "-framework AVFoundation")
-    target_link_libraries(cpp_exe PRIVATE "-framework CoreFoundation")
-    target_link_libraries(cpp_exe PRIVATE "-framework CoreAudio")
-    target_link_libraries(cpp_exe PRIVATE "-framework AudioToolbox")
-    target_link_libraries(cpp_exe PRIVATE "-framework IOKit")
-=======
     find_package(SDL2 REQUIRED)
     target_link_libraries(helix INTERFACE SDL2::SDL2)
     target_link_libraries(helix INTERFACE "-framework Foundation")
@@ -67,7 +59,6 @@
     find_package(SDL2 REQUIRED)
     target_link_libraries(helix INTERFACE SDL2::SDL2)
     target_link_libraries(helix INTERFACE asound speechd)
->>>>>>> 33c59a14
 endif()
 
 
